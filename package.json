--- conflicted
+++ resolved
@@ -5,11 +5,7 @@
   "main": "lib/index.js",
   "typings": "dts/index.d.ts",
   "scripts": {
-<<<<<<< HEAD
-    "prepublish": "npm run tsc:es5 && npm run tsc:dec",
-=======
     "prepublish": "npm run tsc:compile",
->>>>>>> 136df7d7
     "coverage": "npm run test-cov && npm run test-remap",
     "tslint": "tslint ./src/*.ts",
     "release:major": "npm version major && npm publish && git push --follow-tags",
@@ -19,15 +15,8 @@
     "test:cov": "istanbul cover -x \"examples/**\" node_modules/mocha/bin/_mocha -- --reporter dot --check-leaks test/",
     "test:remap": "./node_modules/.bin/remap-istanbul -i coverage/coverage.json -o coverage/lcov-report -t html",
     "test:travis": "istanbul cover node_modules/mocha/bin/_mocha --report lcovonly -- --reporter spec --check-leaks test/",
-<<<<<<< HEAD
-    "tsc": "tsc --project tsconfig.json --rootDir src/",
-    "tsc:test": "tsc --project tsconfig.test.json",
-    "tsc:es5": "tsc --project tsconfig.json --rootDir src/ --outDir lib/ --target es2015",
-    "tsc:dec": "rm -rf dts/ && tsc --project tsconfig.declaration.json"
-=======
     "tsc": "tsc",
     "tsc:compile": "tsc --project tsconfig.compile.json"
->>>>>>> 136df7d7
   },
   "repository": {
     "type": "git",
@@ -87,8 +76,7 @@
     "typescript": "^2.0.2"
   },
   "directories": {
-    "src": "src",
-    "testing": "testing",
+    "lib": "lib",
     "test": "test"
   }
 }